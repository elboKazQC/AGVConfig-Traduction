--- conflicted
+++ resolved
@@ -2,12 +2,12 @@
 import pytest
 from dotenv import load_dotenv
 import os
-<<<<<<< HEAD
-=======
+
+
 import pytest
 
 
->>>>>>> 67e3f59a
+
 
 def test_hello_world():
 
@@ -23,12 +23,12 @@
 
     """Verify required environment variables are loaded."""
     load_dotenv()
-<<<<<<< HEAD
+
     os.environ.setdefault('FAULT_EDITOR_LEGACY_MODE', 'false')
-=======
+
     if 'FAULT_EDITOR_LEGACY_MODE' not in os.environ:
         os.environ['FAULT_EDITOR_LEGACY_MODE'] = 'true'
->>>>>>> 67e3f59a
+
     assert os.getenv('FAULT_EDITOR_LEGACY_MODE') is not None
 
 
