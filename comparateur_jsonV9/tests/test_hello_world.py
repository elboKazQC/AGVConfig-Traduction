--- conflicted
+++ resolved
@@ -12,7 +12,7 @@
 def test_environment_variables():
     """Ensure FAULT_EDITOR_LEGACY_MODE is available."""
     load_dotenv()
-<<<<<<< HEAD
+
     os.environ.setdefault("FAULT_EDITOR_LEGACY_MODE", "false")
     assert os.getenv("FAULT_EDITOR_LEGACY_MODE") is not None
 
@@ -24,7 +24,7 @@
 
 if __name__ == "__main__":
     pytest.main(["-v"])
-=======
+
     value = os.getenv('FAULT_EDITOR_LEGACY_MODE')
     if value is None:
         pytest.skip('FAULT_EDITOR_LEGACY_MODE not set')
@@ -33,4 +33,4 @@
 
 if __name__ == "__main__":
     pytest.main(["-v"])
->>>>>>> 0859d552
+
